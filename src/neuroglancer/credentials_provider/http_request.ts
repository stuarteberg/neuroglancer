--- conflicted
+++ resolved
@@ -40,11 +40,6 @@
     errorHandler: (httpError: HttpError, credentials: Credentials) => 'refresh' | 'retry',
     cancellationToken: CancellationToken = uncancelableToken): Promise<T> {
   let credentials: CredentialsWithGeneration<Credentials>|undefined;
-<<<<<<< HEAD
-  let refreshCount = 0;
-  const maxRefreshCount = 10;
-  credentialsLoop: while (true) {
-=======
   credentialsLoop: for (let credentialsAttempt = 0;;) {
     throwIfCanceled(cancellationToken);
     if (credentialsAttempt > 1) {
@@ -53,7 +48,6 @@
       // requesting new credentials.
       await new Promise(resolve => setTimeout(resolve, pickDelay(credentialsAttempt - 2)));
     }
->>>>>>> 8e08f229
     credentials = await credentialsProvider.get(credentials, cancellationToken);
     requestLoop: for (let requestAttempt = 0;;) {
       try {
@@ -63,22 +57,12 @@
       } catch (error) {
         if (error instanceof HttpError) {
           if (errorHandler(error, credentials.credentials) === 'refresh') {
-<<<<<<< HEAD
-            refreshCount++;
-            if (refreshCount <= maxRefreshCount) {
-              continue credentialsLoop;
-            }
-          } else {
-            continue requestLoop;
-          }
-=======
             if (++credentialsAttempt === maxCredentialsAttempts) throw error;
             continue credentialsLoop;
           }
           if (++requestAttempt === maxAttempts) throw error;
           await new Promise(resolve => setTimeout(resolve, pickDelay(requestAttempt - 1)));
           continue requestLoop;
->>>>>>> 8e08f229
         }
         throw error;
       }
