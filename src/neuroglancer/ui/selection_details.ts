--- conflicted
+++ resolved
@@ -161,11 +161,7 @@
   }
 
   close() {
-<<<<<<< HEAD
-    this.state.visible.value = false;
-=======
     super.close();
->>>>>>> 53ecf7cf
     this.state.value = undefined;
     this.state.pin.value = true;
   }
